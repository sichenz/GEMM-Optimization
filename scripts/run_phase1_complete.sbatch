#!/bin/bash
#SBATCH --nodes=1
#SBATCH --cpus-per-task=8
#SBATCH --time=1:00:00
#SBATCH --mem=32GB
#SBATCH --job-name=phase1_complete
#SBATCH --mail-user=sz4972@nyu.edu
#SBATCH --mail-type=END,FAIL
#SBATCH --output=logs/phase1_complete.out
#SBATCH --gres=gpu:1

set -euo pipefail

module purge

# Create necessary directories
<<<<<<< HEAD
mkdir -p results/{cutlass,plots}
=======
mkdir -p results/{profiling,cutlass}
>>>>>>> e735fbe9
mkdir -p logs
mkdir -p build

echo "========================================================================"
echo "                    PHASE 1: COMPLETE BASELINE ANALYSIS                "
echo "========================================================================"
echo ""
echo "This script will:"
echo "  1. Collect GPU specifications"
echo "  2. Run GEMM benchmarks (Lab-1, cuBLAS)"
echo "  3. Profile Lab-1 kernel with Nsight Compute"
echo "  4. Run CUTLASS benchmarks"
echo "  5. Generate comprehensive analysis and visualizations"
echo ""
date
echo ""

singularity exec --nv \
    --overlay /scratch/$USER/overlay-25GB-500K.ext3:rw \
    /scratch/$USER/cuda12.8.1-cudnn9.8.0-ubuntu24.04.2.sif \
    /bin/bash -c "
source /ext3/env.sh
conda activate test
cd /scratch/$USER/GEMM-Optimization

echo '========================================================================'
echo 'STEP 1: Building Project'
echo '========================================================================'

# Clean build directory
rm -rf build
mkdir -p build
cd build

cmake .. -DCMAKE_BUILD_TYPE=Release
make -j8
cd ..

if [ \$? -ne 0 ]; then
    echo '✗ Build failed!'
    exit 1
fi
echo '✓ Build successful'
echo ''

echo '========================================================================'
echo 'STEP 2: GPU Specifications'
echo '========================================================================'

./build/gpu_specs

if [ \$? -ne 0 ]; then
    echo '✗ GPU specs failed!'
    exit 1
fi
echo '✓ GPU specs collected'
echo ''

echo '========================================================================'
echo 'STEP 3: GEMM Benchmarks (Lab-1, cuBLAS)'
echo '========================================================================'
echo 'This may take 30-60 minutes...'
echo ''

./build/benchmark_gemm

if [ \$? -ne 0 ]; then
    echo '✗ Benchmark failed!'
    exit 1
fi
echo '✓ Benchmarks complete'
echo ''

echo '========================================================================'
<<<<<<< HEAD
echo 'STEP 4: CUTLASS Benchmarks'
=======
echo 'STEP 4: Nsight Compute Profiling'
echo '========================================================================'
echo 'Profiling Lab-1 kernel for key matrix sizes...'
echo ''

# Create profiling build with proper configuration
rm -rf build_profile
mkdir -p build_profile
cd build_profile
echo 'Building profiling executable...'
cmake .. -DCMAKE_BUILD_TYPE=RelWithDebInfo
make -j8 benchmark_gemm
cd ..

if [ ! -f 'build_profile/benchmark_gemm' ]; then
    echo '✗ Failed to build profiling executable'
    echo '  Skipping profiling step'
else
    # Profile key sizes with better error handling
    for size in 512 2048 4096; do
        echo \"Profiling \${size}x\${size}x\${size}...\"
        
        # Calculate launch skip based on size
        # Skip indices: 128=0, 256=1, 512=2, 1024=3, 2048=4, 4096=5, 8192=6
        if [ \$size -eq 512 ]; then
            skip=2
        elif [ \$size -eq 2048 ]; then
            skip=4
        else
            skip=5
        fi
        
        # Profile with verbose error output and store logs in results/profiling
        if ncu --set full \
            --export results/profiling/lab1_\${size} \
            --target-processes all \
            --kernel-name regex:op_mm_kernel \
            --launch-skip \$skip \
            --launch-count 1 \
            --force-overwrite \
            ./build_profile/benchmark_gemm 2>&1 | tee results/profiling/profiling_\${size}.log | tail -20; then
            echo \"  ✓ Profiling \${size} succeeded\"
        else
            echo \"  ✗ Profiling \${size} failed\"
            echo \"  Check results/profiling/profiling_\${size}.log for details\"
        fi
    done
fi

echo '✓ Profiling step complete'
echo ''

echo '========================================================================'
echo 'STEP 5: CUTLASS Benchmarks'
>>>>>>> e735fbe9
echo '========================================================================'

# Check if CUTLASS submodule exists
if [ ! -d 'third_party/cutlass/.git' ]; then
    echo 'Initializing CUTLASS submodule...'
    git submodule update --init --recursive
fi

# Detect GPU architecture
GPU_ARCH=\$(nvidia-smi --query-gpu=compute_cap --format=csv,noheader | head -n1 | tr -d '.')
echo \"Detected GPU compute capability: \${GPU_ARCH}\"

# Build CUTLASS profiler for correct architecture
if [ ! -f 'third_party/cutlass/build/tools/profiler/cutlass_profiler' ]; then
    echo 'Building CUTLASS profiler...'
    mkdir -p third_party/cutlass/build
    cd third_party/cutlass/build
    
    # FIXED: Use detected GPU architecture instead of hardcoded 75
    cmake .. -DCUTLASS_NVCC_ARCHS=\${GPU_ARCH} -DCUTLASS_UNITY_BUILD_ENABLED=ON -DCMAKE_BUILD_TYPE=Release
    cmake --build . --target cutlass_profiler -j8
    cd ../../..
fi

PROF=third_party/cutlass/build/tools/profiler/cutlass_profiler

if [ ! -f \$PROF ]; then
    echo '✗ CUTLASS profiler not found, skipping CUTLASS benchmarks'
else
    echo 'Running CUTLASS benchmarks...'
    
    # FP32 Square
    if \$PROF --operation=gemm --providers=cutlass \
        --m=128,256,512,1024,2048,4096,8192 \
        --n=128,256,512,1024,2048,4096,8192 \
        --k=128,256,512,1024,2048,4096,8192 \
        --precision=f32 --accumulator-type=f32 \
        --disposition=equal \
        --output=results/cutlass/cutlass_fp32.csv 2>&1 | tail -20; then
        echo '✓ FP32 benchmarks complete'
    else
        echo '✗ FP32 benchmarks failed'
    fi
    
    # FP16 TensorCore Square (only if supported)
    if [ \"\${GPU_ARCH}\" -ge 70 ]; then
        if \$PROF --operation=gemm --providers=cutlass --op_class=tensorop \
            --m=128,256,512,1024,2048,4096,8192 \
            --n=128,256,512,1024,2048,4096,8192 \
            --k=128,256,512,1024,2048,4096,8192 \
            --precision=f16 --accumulator-type=f32 \
            --disposition=equal \
            --output=results/cutlass/cutlass_f16tc.csv 2>&1 | tail -20; then
            echo '✓ FP16 TensorCore benchmarks complete'
        else
            echo '✗ FP16 TensorCore benchmarks failed'
        fi
    fi
    
    echo '✓ CUTLASS benchmarks complete'
fi
echo ''

echo '========================================================================'
echo 'STEP 5: Generating Analysis and Visualizations'
echo '========================================================================'

# Run comprehensive analysis
python3 src/performance.py

echo ''
echo '✓ Analysis complete'
echo ''

echo '========================================================================'
echo 'PHASE 1 COMPLETE!'
echo '========================================================================'
echo ''
echo 'Generated Files:'
echo '  GPU Specifications:'
echo '    • results/gpu_specs.txt'
echo ''
echo '  Benchmark Results:'
echo '    • results/benchmark_results.csv'
echo '    • results/cutlass/ (CUTLASS results)'
echo ''
<<<<<<< HEAD
=======
echo '  Profiling Data:'
if ls results/profiling/*.ncu-rep 1> /dev/null 2>&1; then
    echo '    • results/profiling/lab1_*.ncu-rep'
    echo '    • results/profiling/profiling_*.log'
    echo '    • results/profiling/profiling_summary.txt'
else
    echo '    • (Profiling data not available)'
fi
echo ''
>>>>>>> e735fbe9
echo '  Analysis & Visualizations:'
echo '    • results/performance_plot.png'
echo '    • results/performance_comparison.png'
echo '    • results/analysis_report.txt'
echo ''
echo 'Next Steps:'
echo '  1. Review results/analysis_report.txt for optimization opportunities'
echo '  2. Compare against cuBLAS and CUTLASS baselines'
echo '  3. Proceed to Phase 2 optimizations'
echo ''
"

echo ""
echo "========================================================================"
echo "ALL JOBS COMPLETED!"
echo "========================================================================"
date<|MERGE_RESOLUTION|>--- conflicted
+++ resolved
@@ -14,11 +14,7 @@
 module purge
 
 # Create necessary directories
-<<<<<<< HEAD
-mkdir -p results/{cutlass,plots}
-=======
 mkdir -p results/{profiling,cutlass}
->>>>>>> e735fbe9
 mkdir -p logs
 mkdir -p build
 
@@ -36,9 +32,11 @@
 date
 echo ""
 
+cd /scratch/$USER/env
+
 singularity exec --nv \
-    --overlay /scratch/$USER/overlay-25GB-500K.ext3:rw \
-    /scratch/$USER/cuda12.8.1-cudnn9.8.0-ubuntu24.04.2.sif \
+    --overlay /scratch/$USER/env/overlay-50G-10M.ext3:rw \
+    /scratch/work/public/singularity/cuda12.8.1-cudnn9.8.0-ubuntu24.04.2.sif \
     /bin/bash -c "
 source /ext3/env.sh
 conda activate test
@@ -93,9 +91,6 @@
 echo ''
 
 echo '========================================================================'
-<<<<<<< HEAD
-echo 'STEP 4: CUTLASS Benchmarks'
-=======
 echo 'STEP 4: Nsight Compute Profiling'
 echo '========================================================================'
 echo 'Profiling Lab-1 kernel for key matrix sizes...'
@@ -150,7 +145,6 @@
 
 echo '========================================================================'
 echo 'STEP 5: CUTLASS Benchmarks'
->>>>>>> e735fbe9
 echo '========================================================================'
 
 # Check if CUTLASS submodule exists
@@ -215,11 +209,18 @@
 echo ''
 
 echo '========================================================================'
-echo 'STEP 5: Generating Analysis and Visualizations'
+echo 'STEP 6: Generating Analysis and Visualizations'
 echo '========================================================================'
 
 # Run comprehensive analysis
 python3 src/performance.py
+
+# Analyze profiling results (only if files exist)
+if ls results/profiling/*.ncu-rep 1> /dev/null 2>&1; then
+    python3 src/analyze_nsight_profile.py
+else
+    echo 'No profiling data found, skipping Nsight analysis'
+fi
 
 echo ''
 echo '✓ Analysis complete'
@@ -237,8 +238,6 @@
 echo '    • results/benchmark_results.csv'
 echo '    • results/cutlass/ (CUTLASS results)'
 echo ''
-<<<<<<< HEAD
-=======
 echo '  Profiling Data:'
 if ls results/profiling/*.ncu-rep 1> /dev/null 2>&1; then
     echo '    • results/profiling/lab1_*.ncu-rep'
@@ -248,7 +247,6 @@
     echo '    • (Profiling data not available)'
 fi
 echo ''
->>>>>>> e735fbe9
 echo '  Analysis & Visualizations:'
 echo '    • results/performance_plot.png'
 echo '    • results/performance_comparison.png'
