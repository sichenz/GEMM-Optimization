--- conflicted
+++ resolved
@@ -16,14 +16,18 @@
 # Create necessary directories (host side)
 mkdir -p results/{profiling,cutlass}
 mkdir -p logs
-
-echo "Phase 1: Complete Baseline Analysis"
+mkdir -p build
+
+echo "========================================================================"
+echo "                    PHASE 1: COMPLETE BASELINE ANALYSIS                "
+echo "========================================================================"
 echo ""
 echo "This script will:"
 echo "  1. Collect GPU specifications"
 echo "  2. Run GEMM benchmarks (Lab-1, cuBLAS)"
-echo "  3. Run CUTLASS benchmarks"
-echo "  4. Generate analysis and plots"
+echo "  3. Profile Lab-1 kernel with Nsight Compute"
+echo "  4. Run CUTLASS benchmarks"
+echo "  5. Generate comprehensive analysis and visualizations"
 echo ""
 date
 echo ""
@@ -40,10 +44,11 @@
 conda activate test
 cd /scratch/\$USER/GEMM-Optimization
 
-echo 'Step 1: Building Project'
-echo ''
-
-# Clean and rebuild
+echo '========================================================================'
+echo 'STEP 1: Building Project'
+echo '========================================================================'
+
+# Clean build directory
 rm -rf build
 mkdir -p build
 cd build
@@ -53,46 +58,38 @@
 cd ..
 
 if [ \$? -ne 0 ]; then
-    echo 'Build failed!'
+    echo '✗ Build failed!'
     exit 1
 fi
-echo 'Build successful'
-echo ''
-
-echo 'Step 2: GPU Specifications'
-echo ''
+echo '✓ Build successful'
+echo ''
+
+echo '========================================================================'
+echo 'STEP 2: GPU Specifications'
+echo '========================================================================'
 
 ./build/gpu_specs
 
 if [ \$? -ne 0 ]; then
-    echo 'GPU specs failed!'
+    echo '✗ GPU specs failed!'
     exit 1
 fi
-<<<<<<< HEAD
-echo 'GPU specs collected'
-=======
 
 echo '✓ GPU specs collected'
->>>>>>> c239fc65
-echo ''
-
-echo 'Step 3: GEMM Benchmarks (Lab-1, cuBLAS)'
-echo 'This may take a while...'
+echo ''
+
+echo '========================================================================'
+echo 'STEP 3: GEMM Benchmarks (Lab-1, cuBLAS)'
+echo '========================================================================'
+echo 'This may take 30-60 minutes...'
 echo ''
 
 ./build/benchmark_gemm
 
 if [ \$? -ne 0 ]; then
-    echo 'Benchmark failed!'
+    echo '✗ Benchmark failed!'
     exit 1
 fi
-<<<<<<< HEAD
-echo 'Benchmarks complete'
-echo ''
-
-echo 'Step 4: CUTLASS Benchmarks'
-echo ''
-=======
 
 echo '✓ Benchmarks complete'
 echo ''
@@ -151,7 +148,6 @@
 echo '========================================================================'
 echo 'STEP 5: CUTLASS Benchmarks'
 echo '========================================================================'
->>>>>>> c239fc65
 
 # Check if CUTLASS submodule exists
 if [ ! -d 'third_party/cutlass/.git' ]; then
@@ -177,11 +173,11 @@
 PROF=third_party/cutlass/build/tools/profiler/cutlass_profiler
 
 if [ ! -f \$PROF ]; then
-    echo 'CUTLASS profiler not found, skipping'
+    echo '✗ CUTLASS profiler not found, skipping CUTLASS benchmarks'
 else
     echo 'Running CUTLASS benchmarks...'
     
-    # FP32 benchmarks
+    # FP32 Square
     if \$PROF --operation=gemm --providers=cutlass \
         --m=128,256,512,1024,2048,4096,8192 \
         --n=128,256,512,1024,2048,4096,8192 \
@@ -189,12 +185,12 @@
         --precision=f32 --accumulator-type=f32 \
         --disposition=equal \
         --output=results/cutlass/cutlass_fp32.csv 2>&1 | tail -20; then
-        echo 'FP32 benchmarks complete'
+        echo '✓ FP32 benchmarks complete'
     else
-        echo 'FP32 benchmarks failed'
+        echo '✗ FP32 benchmarks failed'
     fi
     
-    # FP16 TensorCore benchmarks (if GPU supports it)
+    # FP16 TensorCore Square (only if supported)
     if [ \"\${GPU_ARCH}\" -ge 70 ]; then
         if \$PROF --operation=gemm --providers=cutlass --op_class=tensorop \
             --m=128,256,512,1024,2048,4096,8192 \
@@ -203,25 +199,16 @@
             --precision=f16 --accumulator-type=f32 \
             --disposition=equal \
             --output=results/cutlass/cutlass_f16tc.csv 2>&1 | tail -20; then
-            echo 'FP16 TensorCore benchmarks complete'
+            echo '✓ FP16 TensorCore benchmarks complete'
         else
-            echo 'FP16 TensorCore benchmarks failed'
+            echo '✗ FP16 TensorCore benchmarks failed'
         fi
     fi
     
-    echo 'CUTLASS benchmarks complete'
-fi
-echo ''
-
-<<<<<<< HEAD
-echo 'Step 5: Generating Analysis and Plots'
-echo ''
-
-python3 src/roofline_analysis.py
-
-echo ''
-echo 'Analysis complete'
-=======
+    echo '✓ CUTLASS benchmarks complete'
+fi
+echo ''
+
 echo '========================================================================'
 echo 'STEP 6: Generating Analysis and Visualizations'
 echo '========================================================================'
@@ -263,20 +250,13 @@
 
 echo ''
 echo '✓ Analysis complete and Phase 1 files renamed'
->>>>>>> c239fc65
-echo ''
-
-echo 'Phase 1 Complete!'
+echo ''
+
+echo '========================================================================'
+echo 'PHASE 1 COMPLETE!'
+echo '========================================================================'
 echo ''
 echo 'Generated Files:'
-<<<<<<< HEAD
-echo '  results/gpu_specs.txt'
-echo '  results/benchmark_results.csv'
-echo '  results/cutlass/ (CUTLASS results)'
-echo '  results/roofline_plot.png'
-echo '  results/performance_comparison.png'
-echo '  results/analysis_report.txt'
-=======
 echo '  GPU Specifications:'
 echo '    • results/gpu_specs_phase1.txt'
 echo ''
@@ -302,10 +282,11 @@
 echo '  1. Review results/analysis_report_phase1.txt for optimization opportunities'
 echo '  2. Compare against cuBLAS and CUTLASS baselines'
 echo '  3. Proceed to Phase 2 optimizations'
->>>>>>> c239fc65
 echo ''
 "
 
 echo ""
-echo "All jobs completed!"
+echo "========================================================================"
+echo "ALL JOBS COMPLETED!"
+echo "========================================================================"
 date