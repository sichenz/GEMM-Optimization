#include <cuda_runtime.h>
#include <cublas_v2.h>
#include <curand.h>
#include <iostream>
#include <fstream>
#include <iomanip>
#include <vector>
#include <chrono>
#include <cmath>

#include "utils/check_error.cuh"
#include "utils/tensor.cuh"

#include "ops/op_elemwise.cuh"          
#include "ops/op_mm.cuh"                
#include "ops/op_mm_tensorcore.cuh"
#include "ops/op_mm_tensorcore_optimized.cuh"
#include "ops/op_mm_tensorcore_3stage.cuh"
#include "ops/op_mm_tensorcore_large_tile.cuh"

<<<<<<< HEAD
// Benchmarking framework for measuring GEMM performance
// This file handles timing, running benchmarks, and validating correctness
// I'm using CUDA events for timing since they're more accurate than CPU timers
=======
// This file implements the timing harness for measuring FLOPS, memory bandwidth, and latency
// We benchmark both our Lab-1 kernel and cuBLAS baselines
>>>>>>> c239fc65

unsigned long long randgen_seed = 12345;

// CUDA event timer - more accurate than CPU timers
// Events measure GPU time directly, which is important since GPU execution is async
class CudaTimer {
public:
    CudaTimer() {
        cudaEventCreate(&start_);
        cudaEventCreate(&stop_);
    }
    
    ~CudaTimer() {
        cudaEventDestroy(start_);
        cudaEventDestroy(stop_);
    }
    
    void start() {
        cudaEventRecord(start_);
    }
    
    float stop() {
        cudaEventRecord(stop_);
        cudaEventSynchronize(stop_);
        float milliseconds = 0;
        cudaEventElapsedTime(&milliseconds, start_, stop_);
        return milliseconds;
    }
    
private:
    cudaEvent_t start_, stop_;
};

// Structure to store benchmark results
struct BenchmarkResult {
    int M, N, K;              // Matrix dimensions
    float time_ms;            // Execution time in milliseconds
    double gflops;            // Giga-FLOPS achieved
    double bandwidth_gb_s;    // Memory bandwidth in GB/s
    double efficiency_percent; // Efficiency vs peak (calculated later)
    std::string kernel_name;  // Which kernel was tested
    std::string dtype;        // Data type (FP32 or FP16)
};

// Calculate GFLOPS - total operations is 2*M*N*K (multiply-add counts as 2 ops)
double calculateGFLOPS(int M, int N, int K, float time_ms) {
    double operations = 2.0 * M * N * K;  // Total FLOPS
    double gflops = (operations / 1e9) / (time_ms / 1000.0);  // Convert to GFLOPS
    return gflops;
}

// Calculate memory bandwidth - total bytes = A + B + C (read A, read B, write C)
double calculateBandwidth(int M, int N, int K, float time_ms, int bytes_per_element) {
    double bytes = (double)(M * K + K * N + M * N) * bytes_per_element;
    double bandwidth = (bytes / 1e9) / (time_ms / 1000.0);  // GB/s
    return bandwidth;
}

// Benchmark the Lab-1 tiled GEMM kernel
BenchmarkResult benchmarkLab1GEMM(int M, int N, int K, int warmup_iters, int bench_iters) {
    // Allocate matrices on GPU
    Tensor<float> A{M, K, true};
    Tensor<float> B{K, N, true};
    Tensor<float> C{M, N, true};
    
    // Initialize with random data
    op_uniform_fill(A, 0.0f, 1.0f);
    op_uniform_fill(B, 0.0f, 1.0f);
    
    CUDA_OK(cudaDeviceSynchronize());
    
    CudaTimer timer;
    
    // Warmup runs - GPU needs to "warm up" first
    for (int i = 0; i < warmup_iters; i++) {
        op_mm(A, B, C);
    }
    CUDA_OK(cudaDeviceSynchronize());
    
    // Actual benchmark - run multiple times and average
    timer.start();
    for (int i = 0; i < bench_iters; i++) {
        op_mm(A, B, C);
    }
    CUDA_OK(cudaDeviceSynchronize());
    float time_ms = timer.stop() / bench_iters;
    
    BenchmarkResult result;
    result.M = M;
    result.N = N;
    result.K = K;
    result.time_ms = time_ms;
    result.gflops = calculateGFLOPS(M, N, K, time_ms);
    result.bandwidth_gb_s = calculateBandwidth(M, N, K, time_ms, sizeof(float));
    result.kernel_name = "Lab1_Tiled";
    result.dtype = "FP32";
    
    return result;
}

// Benchmark cuBLAS SGEMM (FP32) - this is our performance target
// cuBLAS is NVIDIA's optimized library, so this is what we're trying to match
BenchmarkResult benchmarkCublasSGEMM(int M, int N, int K, int warmup_iters, int bench_iters) {
    cublasHandle_t handle;
    cublasCreate(&handle);
    
    // cuBLAS uses raw pointers, not our Tensor class
    float *d_A, *d_B, *d_C;
    cudaMalloc(&d_A, M * K * sizeof(float));
    cudaMalloc(&d_B, K * N * sizeof(float));
    cudaMalloc(&d_C, M * N * sizeof(float));
    
    // Generate random data
    curandGenerator_t gen;
    curandCreateGenerator(&gen, CURAND_RNG_PSEUDO_DEFAULT);
    curandSetPseudoRandomGeneratorSeed(gen, 12345);
    curandGenerateUniform(gen, d_A, M * K);
    curandGenerateUniform(gen, d_B, K * N);
    
    // cuBLAS GEMM: C = alpha * A * B + beta * C
    // alpha=1.0, beta=0.0 means C = A * B
    float alpha = 1.0f, beta = 0.0f;
    CudaTimer timer;
    
    // Warmup
    for (int i = 0; i < warmup_iters; i++) {
        // Note: cuBLAS uses column-major, so we swap M and N
        cublasSgemm(handle, CUBLAS_OP_N, CUBLAS_OP_N,
                    N, M, K, &alpha,
                    d_B, N, d_A, K,
                    &beta, d_C, N);
    }
    cudaDeviceSynchronize();
    
    // Benchmark
    timer.start();
    for (int i = 0; i < bench_iters; i++) {
        cublasSgemm(handle, CUBLAS_OP_N, CUBLAS_OP_N,
                    N, M, K, &alpha,
                    d_B, N, d_A, K,
                    &beta, d_C, N);
    }
    cudaDeviceSynchronize();
    float time_ms = timer.stop() / bench_iters;
    
    BenchmarkResult result;
    result.M = M;
    result.N = N;
    result.K = K;
    result.time_ms = time_ms;
    result.gflops = calculateGFLOPS(M, N, K, time_ms);
    result.bandwidth_gb_s = calculateBandwidth(M, N, K, time_ms, sizeof(float));
    result.kernel_name = "cuBLAS_SGEMM";
    result.dtype = "FP32";
    
    cudaFree(d_A);
    cudaFree(d_B);
    cudaFree(d_C);
    curandDestroyGenerator(gen);
    cublasDestroy(handle);
    
    return result;
}

// Convert FP32 to FP16 for TensorCore (TensorCores need FP16 input)
__global__ void convert_fp32_to_fp16_kernel(float* in, __half* out, int n) {
    int idx = blockIdx.x * blockDim.x + threadIdx.x;
    if (idx < n) {
        out[idx] = __float2half(in[idx]);  // CUDA's built-in conversion
    }
}

// Helper kernel to convert FP16 to FP32
__global__ void convert_fp16_to_fp32_kernel(__half* in, float* out, int n) {
    int idx = blockIdx.x * blockDim.x + threadIdx.x;
    if (idx < n) {
        out[idx] = __half2float(in[idx]);  // CUDA's built-in conversion
    }
}

// Benchmark cuBLAS HGEMM (FP16 TensorCore path)
// TensorCores are way faster than regular FP32 cores
// Uses FP16 input, FP32 accumulation (mixed precision)
BenchmarkResult benchmarkCublasHGEMM(int M, int N, int K, int warmup_iters, int bench_iters) {
    cublasHandle_t handle;
    cublasCreate(&handle);
    // Enable TensorCore mode
    cublasSetMathMode(handle, CUBLAS_TENSOR_OP_MATH);
    
    __half *d_A, *d_B, *d_C;
    cudaMalloc(&d_A, M * K * sizeof(__half));
    cudaMalloc(&d_B, K * N * sizeof(__half));
    cudaMalloc(&d_C, M * N * sizeof(__half));
    
    float *d_A_fp32, *d_B_fp32;
    cudaMalloc(&d_A_fp32, M * K * sizeof(float));
    cudaMalloc(&d_B_fp32, K * N * sizeof(float));
    
    curandGenerator_t gen;
    curandCreateGenerator(&gen, CURAND_RNG_PSEUDO_DEFAULT);
    curandSetPseudoRandomGeneratorSeed(gen, 12345);
    curandGenerateUniform(gen, d_A_fp32, M * K);
    curandGenerateUniform(gen, d_B_fp32, K * N);
    
    int threads = 256;
    int blocks_A = (M * K + threads - 1) / threads;
    int blocks_B = (K * N + threads - 1) / threads;
    
    convert_fp32_to_fp16_kernel<<<blocks_A, threads>>>(d_A_fp32, d_A, M * K);
    convert_fp32_to_fp16_kernel<<<blocks_B, threads>>>(d_B_fp32, d_B, K * N);
    cudaDeviceSynchronize();
    
    __half alpha = __float2half(1.0f), beta = __float2half(0.0f);
    CudaTimer timer;
    
    // Warmup
    for (int i = 0; i < warmup_iters; i++) {
        cublasHgemm(handle, CUBLAS_OP_N, CUBLAS_OP_N,
                    N, M, K, &alpha,
                    d_B, N, d_A, K,
                    &beta, d_C, N);
    }
    cudaDeviceSynchronize();
    
    // Benchmark
    timer.start();
    for (int i = 0; i < bench_iters; i++) {
        cublasHgemm(handle, CUBLAS_OP_N, CUBLAS_OP_N,
                    N, M, K, &alpha,
                    d_B, N, d_A, K,
                    &beta, d_C, N);
    }
    cudaDeviceSynchronize();
    float time_ms = timer.stop() / bench_iters;
    
    BenchmarkResult result;
    result.M = M;
    result.N = N;
    result.K = K;
    result.time_ms = time_ms;
    result.gflops = calculateGFLOPS(M, N, K, time_ms);
    result.bandwidth_gb_s = calculateBandwidth(M, N, K, time_ms, sizeof(__half));
    result.kernel_name = "cuBLAS_HGEMM_TensorCore";
    result.dtype = "FP16";
    
    cudaFree(d_A);
    cudaFree(d_B);
    cudaFree(d_C);
    cudaFree(d_A_fp32);
    cudaFree(d_B_fp32);
    curandDestroyGenerator(gen);
    cublasDestroy(handle);
    
    return result;
}

// Benchmark our TensorCore GEMM implementation
BenchmarkResult benchmarkTensorCoreGEMM(int M, int N, int K, int warmup_iters, int bench_iters) {
    // Allocate FP16 inputs, FP32 output
    Tensor<__half> A{M, K, true};
    Tensor<__half> B{K, N, true};
    Tensor<float> C{M, N, true};
    
    // Initialize C to zero (needed for correctness)
    CUDA_OK(cudaMemset(C.rawp, 0, M * N * sizeof(float)));
    
    // Generate random data in FP32, then convert to FP16
    Tensor<float> A_fp32{M, K, true};
    Tensor<float> B_fp32{K, N, true};
    
    curandGenerator_t gen;
    curandCreateGenerator(&gen, CURAND_RNG_PSEUDO_DEFAULT);
    curandSetPseudoRandomGeneratorSeed(gen, 12345);
    curandGenerateUniform(gen, A_fp32.rawp, M * K);
    curandGenerateUniform(gen, B_fp32.rawp, K * N);
    
    // Convert to FP16
    int threads = 256;
    int blocks_A = (M * K + threads - 1) / threads;
    int blocks_B = (K * N + threads - 1) / threads;
    convert_fp32_to_fp16_kernel<<<blocks_A, threads>>>(A_fp32.rawp, A.rawp, M * K);
    convert_fp32_to_fp16_kernel<<<blocks_B, threads>>>(B_fp32.rawp, B.rawp, K * N);
    CUDA_OK(cudaDeviceSynchronize());
    
    CudaTimer timer;
    
    // Warmup
    for (int i = 0; i < warmup_iters; i++) {
        op_mm_tensorcore(A, B, C);
    }
    CUDA_OK(cudaDeviceSynchronize());
    
    // Benchmark
    timer.start();
    for (int i = 0; i < bench_iters; i++) {
        op_mm_tensorcore(A, B, C);
    }
    CUDA_OK(cudaDeviceSynchronize());
    float time_ms = timer.stop() / bench_iters;
    
    BenchmarkResult result;
    result.M = M;
    result.N = N;
    result.K = K;
    result.time_ms = time_ms;
    result.gflops = calculateGFLOPS(M, N, K, time_ms);
    result.bandwidth_gb_s = calculateBandwidth(M, N, K, time_ms, sizeof(__half));
    result.kernel_name = "Lab2_TensorCore";
    result.dtype = "FP16";
    
    curandDestroyGenerator(gen);
    
    return result;
}

// Benchmark optimized TensorCore GEMM (with double buffering)
BenchmarkResult benchmarkTensorCoreOptimizedGEMM(int M, int N, int K, int warmup_iters, int bench_iters) {
    Tensor<__half> A{M, K, true};
    Tensor<__half> B{K, N, true};
    Tensor<float> C{M, N, true};
    
    CUDA_OK(cudaMemset(C.rawp, 0, M * N * sizeof(float)));
    
    Tensor<float> A_fp32{M, K, true};
    Tensor<float> B_fp32{K, N, true};
    
    curandGenerator_t gen;
    curandCreateGenerator(&gen, CURAND_RNG_PSEUDO_DEFAULT);
    curandSetPseudoRandomGeneratorSeed(gen, 12345);
    curandGenerateUniform(gen, A_fp32.rawp, M * K);
    curandGenerateUniform(gen, B_fp32.rawp, K * N);
    
    int threads = 256;
    int blocks_A = (M * K + threads - 1) / threads;
    int blocks_B = (K * N + threads - 1) / threads;
    convert_fp32_to_fp16_kernel<<<blocks_A, threads>>>(A_fp32.rawp, A.rawp, M * K);
    convert_fp32_to_fp16_kernel<<<blocks_B, threads>>>(B_fp32.rawp, B.rawp, K * N);
    CUDA_OK(cudaDeviceSynchronize());
    
    CudaTimer timer;
    
    for (int i = 0; i < warmup_iters; i++) {
        op_mm_tensorcore_optimized(A, B, C);
    }
    CUDA_OK(cudaDeviceSynchronize());
    
    timer.start();
    for (int i = 0; i < bench_iters; i++) {
        op_mm_tensorcore_optimized(A, B, C);
    }
    CUDA_OK(cudaDeviceSynchronize());
    float time_ms = timer.stop() / bench_iters;
    
    BenchmarkResult result;
    result.M = M;
    result.N = N;
    result.K = K;
    result.time_ms = time_ms;
    result.gflops = calculateGFLOPS(M, N, K, time_ms);
    result.bandwidth_gb_s = calculateBandwidth(M, N, K, time_ms, sizeof(__half));
    result.kernel_name = "Lab2_TensorCore_Optimized";
    result.dtype = "FP16";
    
    curandDestroyGenerator(gen);
    
    return result;
}

// 3-stage pipelined TensorCore GEMM - DISABLED
// This had a bug that made it 54% slower, so I disabled it for now
/*
BenchmarkResult benchmarkTensorCore3StageGEMM(int M, int N, int K, int warmup_iters, int bench_iters) {
    // Allocate FP16 input matrices and FP32 output
    Tensor<__half> A{M, K, true};
    Tensor<__half> B{K, N, true};
    Tensor<float> C{M, N, true};
    
    // Initialize C to zero (important for correctness)
    CUDA_OK(cudaMemset(C.rawp, 0, M * N * sizeof(float)));
    
    // Initialize with random data (convert FP32 to FP16)
    Tensor<float> A_fp32{M, K, true};
    Tensor<float> B_fp32{K, N, true};
    
    curandGenerator_t gen;
    curandCreateGenerator(&gen, CURAND_RNG_PSEUDO_DEFAULT);
    curandSetPseudoRandomGeneratorSeed(gen, 12345);
    curandGenerateUniform(gen, A_fp32.rawp, M * K);
    curandGenerateUniform(gen, B_fp32.rawp, K * N);
    
    // Convert FP32 to FP16
    int threads = 256;
    int blocks_A = (M * K + threads - 1) / threads;
    int blocks_B = (K * N + threads - 1) / threads;
    convert_fp32_to_fp16_kernel<<<blocks_A, threads>>>(A_fp32.rawp, A.rawp, M * K);
    convert_fp32_to_fp16_kernel<<<blocks_B, threads>>>(B_fp32.rawp, B.rawp, K * N);
    CUDA_OK(cudaDeviceSynchronize());
    
    CudaTimer timer;
    
    // Warmup runs
    for (int i = 0; i < warmup_iters; i++) {
        op_mm_tensorcore_3stage(A, B, C);
    }
    CUDA_OK(cudaDeviceSynchronize());
    
    // Benchmark runs
    timer.start();
    for (int i = 0; i < bench_iters; i++) {
        op_mm_tensorcore_3stage(A, B, C);
    }
    CUDA_OK(cudaDeviceSynchronize());
    float time_ms = timer.stop() / bench_iters;
    
    BenchmarkResult result;
    result.M = M;
    result.N = N;
    result.K = K;
    result.time_ms = time_ms;
    result.gflops = calculateGFLOPS(M, N, K, time_ms);
    result.bandwidth_gb_s = calculateBandwidth(M, N, K, time_ms, sizeof(__half));
    result.kernel_name = "Lab2_TensorCore_3Stage";
    result.dtype = "FP16";
    
    curandDestroyGenerator(gen);
    
    return result;
}
*/

// Benchmark large tile TensorCore GEMM (64x64 tiles)
BenchmarkResult benchmarkTensorCoreLargeTileGEMM(int M, int N, int K, int warmup_iters, int bench_iters) {
    Tensor<__half> A{M, K, true};
    Tensor<__half> B{K, N, true};
    Tensor<float> C{M, N, true};
    
    CUDA_OK(cudaMemset(C.rawp, 0, M * N * sizeof(float)));
    
    Tensor<float> A_fp32{M, K, true};
    Tensor<float> B_fp32{K, N, true};
    
    curandGenerator_t gen;
    curandCreateGenerator(&gen, CURAND_RNG_PSEUDO_DEFAULT);
    curandSetPseudoRandomGeneratorSeed(gen, 12345);
    curandGenerateUniform(gen, A_fp32.rawp, M * K);
    curandGenerateUniform(gen, B_fp32.rawp, K * N);
    
    int threads = 256;
    int blocks_A = (M * K + threads - 1) / threads;
    int blocks_B = (K * N + threads - 1) / threads;
    convert_fp32_to_fp16_kernel<<<blocks_A, threads>>>(A_fp32.rawp, A.rawp, M * K);
    convert_fp32_to_fp16_kernel<<<blocks_B, threads>>>(B_fp32.rawp, B.rawp, K * N);
    CUDA_OK(cudaDeviceSynchronize());
    
    CudaTimer timer;
    
    for (int i = 0; i < warmup_iters; i++) {
        op_mm_tensorcore_large_tile(A, B, C);
    }
    CUDA_OK(cudaDeviceSynchronize());
    
    timer.start();
    for (int i = 0; i < bench_iters; i++) {
        op_mm_tensorcore_large_tile(A, B, C);
    }
    CUDA_OK(cudaDeviceSynchronize());
    float time_ms = timer.stop() / bench_iters;
    
    BenchmarkResult result;
    result.M = M;
    result.N = N;
    result.K = K;
    result.time_ms = time_ms;
    result.gflops = calculateGFLOPS(M, N, K, time_ms);
    result.bandwidth_gb_s = calculateBandwidth(M, N, K, time_ms, sizeof(__half));
    result.kernel_name = "Lab2_TensorCore_LargeTile";
    result.dtype = "FP16";
    
    curandDestroyGenerator(gen);
    
    return result;
}

// Validate our TensorCore kernel against cuBLAS
bool validateTensorCoreCorrectness(int M, int N, int K, float tolerance = 1e-3f) {
    std::cout << "\nValidating TensorCore Correctness" << std::endl;
    std::cout << "Matrix size: " << M << "x" << N << "x" << K << std::endl;
    
    // Allocate matrices
    Tensor<__half> A{M, K, true};
    Tensor<__half> B{K, N, true};
    Tensor<float> C_tensorcore{M, N, true};
    Tensor<float> C_cublas{M, N, true};
    
    // Initialize output matrices to zero
    CUDA_OK(cudaMemset(C_tensorcore.rawp, 0, M * N * sizeof(float)));
    CUDA_OK(cudaMemset(C_cublas.rawp, 0, M * N * sizeof(float)));
    
    // Initialize with random data
    Tensor<float> A_fp32{M, K, true};
    Tensor<float> B_fp32{K, N, true};
    
    curandGenerator_t gen;
    curandCreateGenerator(&gen, CURAND_RNG_PSEUDO_DEFAULT);
    curandSetPseudoRandomGeneratorSeed(gen, 12345);
    curandGenerateUniform(gen, A_fp32.rawp, M * K);
    curandGenerateUniform(gen, B_fp32.rawp, K * N);
    
    // Convert to FP16
    int threads = 256;
    int blocks_A = (M * K + threads - 1) / threads;
    int blocks_B = (K * N + threads - 1) / threads;
    convert_fp32_to_fp16_kernel<<<blocks_A, threads>>>(A_fp32.rawp, A.rawp, M * K);
    convert_fp32_to_fp16_kernel<<<blocks_B, threads>>>(B_fp32.rawp, B.rawp, K * N);
    CUDA_OK(cudaDeviceSynchronize());
    
    // Run TensorCore GEMM
    op_mm_tensorcore(A, B, C_tensorcore);
    
    // Run cuBLAS TensorCore GEMM for comparison
    cublasHandle_t handle;
    cublasCreate(&handle);
    cublasSetMathMode(handle, CUBLAS_TENSOR_OP_MATH);
    
    // cuBLAS HGEMM outputs FP16, so we need FP16 output tensor
    Tensor<__half> C_cublas_fp16{M, N, true};
    
    __half alpha = __float2half(1.0f), beta = __float2half(0.0f);
    cublasHgemm(handle, CUBLAS_OP_N, CUBLAS_OP_N,
                N, M, K, &alpha,
                B.rawp, N, A.rawp, K,
                &beta, C_cublas_fp16.rawp, N);
    CUDA_OK(cudaDeviceSynchronize());
    
    // Convert cuBLAS FP16 output to FP32 for comparison
    int blocks_C = (M * N + threads - 1) / threads;
    convert_fp16_to_fp32_kernel<<<blocks_C, threads>>>(C_cublas_fp16.rawp, C_cublas.rawp, M * N);
    CUDA_OK(cudaDeviceSynchronize());
    
    // Compare results
    Tensor<float> C_tensorcore_host{M, N, false};
    Tensor<float> C_cublas_host{M, N, false};
    C_tensorcore.toHost(C_tensorcore_host);
    C_cublas.toHost(C_cublas_host);
    
    int errors = 0;
    float max_diff = 0.0f;
    float max_rel_diff = 0.0f;
    
    for (int i = 0; i < M; i++) {
        for (int j = 0; j < N; j++) {
            float tc_val = Index(C_tensorcore_host, i, j);
            float cublas_val = Index(C_cublas_host, i, j);
            float diff = std::abs(tc_val - cublas_val);
            float rel_diff = (cublas_val != 0.0f) ? diff / std::abs(cublas_val) : diff;
            
            max_diff = std::max(max_diff, diff);
            max_rel_diff = std::max(max_rel_diff, rel_diff);
            
            if (diff > tolerance * std::max(std::abs(tc_val), std::abs(cublas_val))) {
                errors++;
                if (errors <= 5) {  // Print first 5 errors
                    std::cout << "  Mismatch at (" << i << "," << j << "): "
                              << "TensorCore=" << tc_val << ", cuBLAS=" << cublas_val
                              << ", diff=" << diff << std::endl;
                }
            }
        }
    }
    
    std::cout << "Max absolute difference: " << max_diff << std::endl;
    std::cout << "Max relative difference: " << max_rel_diff << std::endl;
    std::cout << "Total mismatches: " << errors << " / " << (M * N) << std::endl;
    
    bool passed = (errors == 0);
    if (passed) {
        std::cout << "Validation PASSED (tolerance: " << tolerance << ")" << std::endl;
    } else {
        std::cout << "Validation FAILED (tolerance: " << tolerance << ")" << std::endl;
    }
    
    cublasDestroy(handle);
    curandDestroyGenerator(gen);
    
    return passed;
}

void printResult(const BenchmarkResult& r, std::ostream& out) {
    out << std::setw(15) << r.kernel_name
        << std::setw(8) << r.dtype
        << std::setw(6) << r.M
        << std::setw(6) << r.N
        << std::setw(6) << r.K
        << std::setw(12) << std::fixed << std::setprecision(3) << r.time_ms
        << std::setw(12) << std::fixed << std::setprecision(2) << r.gflops
        << std::setw(15) << std::fixed << std::setprecision(2) << r.bandwidth_gb_s
        << std::endl;
}

void saveResultsCSV(const std::vector<BenchmarkResult>& results, const std::string& filename) {
    std::ofstream file(filename);
    if (!file.is_open()) {
        std::cerr << "Failed to open " << filename << std::endl;
        return;
    }
    
    file << "Kernel,DType,M,N,K,Time_ms,GFLOPS,Bandwidth_GB_s" << std::endl;
    for (const auto& r : results) {
        file << r.kernel_name << ","
             << r.dtype << ","
             << r.M << ","
             << r.N << ","
             << r.K << ","
             << std::fixed << std::setprecision(4) << r.time_ms << ","
             << std::fixed << std::setprecision(2) << r.gflops << ","
             << std::fixed << std::setprecision(2) << r.bandwidth_gb_s
             << std::endl;
    }
    file.close();
    std::cout << "Results saved to " << filename << std::endl;
}

int main() {
    // Main benchmarking loop - tests different matrix sizes
    std::cout << "GEMM Benchmark Suite" << std::endl;
    std::cout << std::endl;
    
    // Print GPU info
    cudaDeviceProp prop;
    cudaGetDeviceProperties(&prop, 0);
    std::cout << "GPU: " << prop.name << std::endl;
    std::cout << "Compute Capability: " << prop.major << "." << prop.minor << std::endl;
    std::cout << std::endl;
    
    // Test configurations: square matrices and some rectangular ones
    std::vector<std::tuple<int, int, int>> configs = {
        {128, 128, 128},      // Small square
        {256, 256, 256},
        {512, 512, 512},
        {1024, 1024, 1024},   // Medium square
        {2048, 2048, 2048},
        {4096, 4096, 4096},   // Large square
        {8192, 8192, 8192},   // Very large square
        {4096, 256, 1024},    // Rectangular (common in transformers)
        {1024, 4096, 512},
        {2048, 512, 2048},
        {512, 2048, 512}
    };
    
    // Warmup and benchmark iteration counts
    int warmup_iters = 5;
    int bench_iters = 20;
    
    std::vector<BenchmarkResult> all_results;
    
    std::cout << std::setw(15) << "Kernel"
              << std::setw(8) << "DType"
              << std::setw(6) << "M"
              << std::setw(6) << "N"
              << std::setw(6) << "K"
              << std::setw(12) << "Time(ms)"
              << std::setw(12) << "GFLOPS"
              << std::setw(15) << "Bandwidth(GB/s)"
              << std::endl;
    std::cout << std::string(80, '-') << std::endl;
    
    for (const auto& config : configs) {
        int M, N, K;
        std::tie(M, N, K) = config;
        
        std::cout << "\nTesting M=" << M << ", N=" << N << ", K=" << K << std::endl;
        
        try {
            auto result = benchmarkLab1GEMM(M, N, K, warmup_iters, bench_iters);
            printResult(result, std::cout);
            all_results.push_back(result);
        } catch (const std::exception& e) {
            std::cerr << "Lab-1 GEMM failed: " << e.what() << std::endl;
        }
        
        try {
            auto result = benchmarkCublasSGEMM(M, N, K, warmup_iters, bench_iters);
            printResult(result, std::cout);
            all_results.push_back(result);
        } catch (const std::exception& e) {
            std::cerr << "cuBLAS SGEMM failed: " << e.what() << std::endl;
        }
        
        if (prop.major >= 7) {
            try {
                auto result = benchmarkCublasHGEMM(M, N, K, warmup_iters, bench_iters);
                printResult(result, std::cout);
                all_results.push_back(result);
            } catch (const std::exception& e) {
                std::cerr << "cuBLAS HGEMM failed: " << e.what() << std::endl;
            }
            
            // Our TensorCore implementation
            try {
                auto result = benchmarkTensorCoreGEMM(M, N, K, warmup_iters, bench_iters);
                printResult(result, std::cout);
                all_results.push_back(result);
            } catch (const std::exception& e) {
                std::cerr << "TensorCore GEMM failed: " << e.what() << std::endl;
            }
            
            // Optimized version (double buffering)
            try {
                auto result = benchmarkTensorCoreOptimizedGEMM(M, N, K, warmup_iters, bench_iters);
                printResult(result, std::cout);
                all_results.push_back(result);
            } catch (const std::exception& e) {
                std::cerr << "Optimized TensorCore GEMM failed: " << e.what() << std::endl;
            }
            
            // Large tile version
            try {
                auto result = benchmarkTensorCoreLargeTileGEMM(M, N, K, warmup_iters, bench_iters);
                printResult(result, std::cout);
                all_results.push_back(result);
            } catch (const std::exception& e) {
                std::cerr << "Large Tile TensorCore GEMM failed: " << e.what() << std::endl;
            }
        }
    }
    
    saveResultsCSV(all_results, "results/benchmark_results.csv");
    
    std::cout << "\nBenchmark completed!" << std::endl;
    
    // Validate correctness
    if (prop.major >= 7) {
        std::cout << "\nValidating TensorCore Correctness" << std::endl;
        
        std::vector<std::tuple<int, int, int>> test_sizes = {
            {128, 128, 128},
            {512, 512, 512},
            {1024, 1024, 1024}
        };
        
        int passed = 0;
        int total = test_sizes.size();
        
        for (const auto& size : test_sizes) {
            int M, N, K;
            std::tie(M, N, K) = size;
            if (validateTensorCoreCorrectness(M, N, K, 1e-2f)) {
                passed++;
            }
        }
        
        std::cout << "\nValidation Summary: " << passed << " / " << total << " tests passed" << std::endl;
    }
    return 0;
}<|MERGE_RESOLUTION|>--- conflicted
+++ resolved
@@ -18,19 +18,14 @@
 #include "ops/op_mm_tensorcore_3stage.cuh"
 #include "ops/op_mm_tensorcore_large_tile.cuh"
 
-<<<<<<< HEAD
-// Benchmarking framework for measuring GEMM performance
-// This file handles timing, running benchmarks, and validating correctness
-// I'm using CUDA events for timing since they're more accurate than CPU timers
-=======
 // This file implements the timing harness for measuring FLOPS, memory bandwidth, and latency
 // We benchmark both our Lab-1 kernel and cuBLAS baselines
->>>>>>> c239fc65
 
 unsigned long long randgen_seed = 12345;
 
-// CUDA event timer - more accurate than CPU timers
-// Events measure GPU time directly, which is important since GPU execution is async
+// Timing utility - uses CUDA events for accurate GPU timing
+// CUDA events are more accurate than CPU timers because they measure GPU execution time
+// directly, accounting for async execution and avoiding CPU-GPU synchronization overhead
 class CudaTimer {
 public:
     CudaTimer() {
@@ -59,7 +54,7 @@
     cudaEvent_t start_, stop_;
 };
 
-// Structure to store benchmark results
+// Performance metrics structure - stores results for each benchmark run
 struct BenchmarkResult {
     int M, N, K;              // Matrix dimensions
     float time_ms;            // Execution time in milliseconds
@@ -70,48 +65,54 @@
     std::string dtype;        // Data type (FP32 or FP16)
 };
 
-// Calculate GFLOPS - total operations is 2*M*N*K (multiply-add counts as 2 ops)
+// Calculate GFLOPS (Giga Floating Point Operations Per Second)
+// GEMM operation count: 2*M*N*K (each element of C requires K multiply-adds = 2 ops)
 double calculateGFLOPS(int M, int N, int K, float time_ms) {
     double operations = 2.0 * M * N * K;  // Total FLOPS
     double gflops = (operations / 1e9) / (time_ms / 1000.0);  // Convert to GFLOPS
     return gflops;
 }
 
-// Calculate memory bandwidth - total bytes = A + B + C (read A, read B, write C)
+// Calculate memory bandwidth utilization
+// Total bytes transferred = A matrix + B matrix + C matrix (read A, read B, write C)
 double calculateBandwidth(int M, int N, int K, float time_ms, int bytes_per_element) {
     double bytes = (double)(M * K + K * N + M * N) * bytes_per_element;
     double bandwidth = (bytes / 1e9) / (time_ms / 1000.0);  // GB/s
     return bandwidth;
 }
 
-// Benchmark the Lab-1 tiled GEMM kernel
+// Phase 1.1.3: Benchmark Lab-1 tiled GEMM implementation
+// This measures our baseline kernel performance across different matrix sizes
 BenchmarkResult benchmarkLab1GEMM(int M, int N, int K, int warmup_iters, int bench_iters) {
-    // Allocate matrices on GPU
+    // Allocate matrices on GPU (on_device=true)
     Tensor<float> A{M, K, true};
     Tensor<float> B{K, N, true};
     Tensor<float> C{M, N, true};
     
-    // Initialize with random data
+    // Initialize with random data (uniform distribution 0-1)
     op_uniform_fill(A, 0.0f, 1.0f);
     op_uniform_fill(B, 0.0f, 1.0f);
     
+    // Synchronize after initialization to ensure data is ready
     CUDA_OK(cudaDeviceSynchronize());
     
     CudaTimer timer;
     
-    // Warmup runs - GPU needs to "warm up" first
+    // Warmup runs - GPU needs a few iterations to "warm up" (cache, clock speeds, etc.)
+    // This ensures consistent timing for the actual benchmark
     for (int i = 0; i < warmup_iters; i++) {
         op_mm(A, B, C);
     }
     CUDA_OK(cudaDeviceSynchronize());
     
-    // Actual benchmark - run multiple times and average
+    // Benchmark - measure total time including synchronization
+    // We run multiple iterations and average to get more stable results
     timer.start();
     for (int i = 0; i < bench_iters; i++) {
         op_mm(A, B, C);
     }
-    CUDA_OK(cudaDeviceSynchronize());
-    float time_ms = timer.stop() / bench_iters;
+    CUDA_OK(cudaDeviceSynchronize()); // Critical: sync before stopping timer
+    float time_ms = timer.stop() / bench_iters;  // Average time per iteration
     
     BenchmarkResult result;
     result.M = M;
@@ -126,33 +127,35 @@
     return result;
 }
 
-// Benchmark cuBLAS SGEMM (FP32) - this is our performance target
-// cuBLAS is NVIDIA's optimized library, so this is what we're trying to match
+// Phase 1.2.1: Benchmark cuBLAS SGEMM (FP32) - our performance target
+// cuBLAS is NVIDIA's highly optimized library, so this represents the "best case" performance
+// We use this as a baseline to compare against our implementations
 BenchmarkResult benchmarkCublasSGEMM(int M, int N, int K, int warmup_iters, int bench_iters) {
     cublasHandle_t handle;
     cublasCreate(&handle);
     
-    // cuBLAS uses raw pointers, not our Tensor class
+    // Allocate device memory directly (cuBLAS uses raw pointers, not our Tensor class)
     float *d_A, *d_B, *d_C;
     cudaMalloc(&d_A, M * K * sizeof(float));
     cudaMalloc(&d_B, K * N * sizeof(float));
     cudaMalloc(&d_C, M * N * sizeof(float));
     
-    // Generate random data
+    // Generate random data using cuRAND (CUDA's random number generator)
     curandGenerator_t gen;
     curandCreateGenerator(&gen, CURAND_RNG_PSEUDO_DEFAULT);
     curandSetPseudoRandomGeneratorSeed(gen, 12345);
     curandGenerateUniform(gen, d_A, M * K);
     curandGenerateUniform(gen, d_B, K * N);
     
-    // cuBLAS GEMM: C = alpha * A * B + beta * C
+    // cuBLAS GEMM parameters: C = alpha * A * B + beta * C
     // alpha=1.0, beta=0.0 means C = A * B
     float alpha = 1.0f, beta = 0.0f;
     CudaTimer timer;
     
-    // Warmup
+    // Warmup runs
     for (int i = 0; i < warmup_iters; i++) {
-        // Note: cuBLAS uses column-major, so we swap M and N
+        // Note: cuBLAS uses column-major format, so we swap M and N
+        // CUBLAS_OP_N means no transpose
         cublasSgemm(handle, CUBLAS_OP_N, CUBLAS_OP_N,
                     N, M, K, &alpha,
                     d_B, N, d_A, K,
@@ -160,7 +163,7 @@
     }
     cudaDeviceSynchronize();
     
-    // Benchmark
+    // Benchmark - same pattern as Lab-1
     timer.start();
     for (int i = 0; i < bench_iters; i++) {
         cublasSgemm(handle, CUBLAS_OP_N, CUBLAS_OP_N,
@@ -190,7 +193,8 @@
     return result;
 }
 
-// Convert FP32 to FP16 for TensorCore (TensorCores need FP16 input)
+// Helper kernel to convert FP32 to FP16 for TensorCore operations
+// TensorCores require FP16 input but can accumulate in FP32
 __global__ void convert_fp32_to_fp16_kernel(float* in, __half* out, int n) {
     int idx = blockIdx.x * blockDim.x + threadIdx.x;
     if (idx < n) {
@@ -206,13 +210,13 @@
     }
 }
 
-// Benchmark cuBLAS HGEMM (FP16 TensorCore path)
-// TensorCores are way faster than regular FP32 cores
-// Uses FP16 input, FP32 accumulation (mixed precision)
+// Phase 1.2.1: Benchmark cuBLAS HGEMM (FP16 TensorCore path)
+// This uses TensorCores which are much faster than regular FP32 cores
+// Input: FP16, Accumulation: FP32, Output: FP32 (mixed precision)
 BenchmarkResult benchmarkCublasHGEMM(int M, int N, int K, int warmup_iters, int bench_iters) {
     cublasHandle_t handle;
     cublasCreate(&handle);
-    // Enable TensorCore mode
+    // Enable TensorCore math mode - this tells cuBLAS to use TensorCores when possible
     cublasSetMathMode(handle, CUBLAS_TENSOR_OP_MATH);
     
     __half *d_A, *d_B, *d_C;
@@ -282,17 +286,17 @@
     return result;
 }
 
-// Benchmark our TensorCore GEMM implementation
+// Phase 2: Benchmark our TensorCore GEMM implementation
 BenchmarkResult benchmarkTensorCoreGEMM(int M, int N, int K, int warmup_iters, int bench_iters) {
-    // Allocate FP16 inputs, FP32 output
+    // Allocate FP16 input matrices and FP32 output
     Tensor<__half> A{M, K, true};
     Tensor<__half> B{K, N, true};
     Tensor<float> C{M, N, true};
     
-    // Initialize C to zero (needed for correctness)
+    // Initialize C to zero (important for correctness)
     CUDA_OK(cudaMemset(C.rawp, 0, M * N * sizeof(float)));
     
-    // Generate random data in FP32, then convert to FP16
+    // Initialize with random data (convert FP32 to FP16)
     Tensor<float> A_fp32{M, K, true};
     Tensor<float> B_fp32{K, N, true};
     
@@ -302,7 +306,7 @@
     curandGenerateUniform(gen, A_fp32.rawp, M * K);
     curandGenerateUniform(gen, B_fp32.rawp, K * N);
     
-    // Convert to FP16
+    // Convert FP32 to FP16
     int threads = 256;
     int blocks_A = (M * K + threads - 1) / threads;
     int blocks_B = (K * N + threads - 1) / threads;
@@ -312,13 +316,13 @@
     
     CudaTimer timer;
     
-    // Warmup
+    // Warmup runs: Essential to ensure the GPU is fully initialized and clocks are boosted
     for (int i = 0; i < warmup_iters; i++) {
         op_mm_tensorcore(A, B, C);
     }
     CUDA_OK(cudaDeviceSynchronize());
     
-    // Benchmark
+    // Benchmark runs: Measure the actual performance
     timer.start();
     for (int i = 0; i < bench_iters; i++) {
         op_mm_tensorcore(A, B, C);
@@ -341,14 +345,17 @@
     return result;
 }
 
-// Benchmark optimized TensorCore GEMM (with double buffering)
+// Phase 2: Benchmark optimized TensorCore GEMM implementation
 BenchmarkResult benchmarkTensorCoreOptimizedGEMM(int M, int N, int K, int warmup_iters, int bench_iters) {
+    // Allocate FP16 input matrices and FP32 output
     Tensor<__half> A{M, K, true};
     Tensor<__half> B{K, N, true};
     Tensor<float> C{M, N, true};
     
+    // Initialize C to zero (important for correctness)
     CUDA_OK(cudaMemset(C.rawp, 0, M * N * sizeof(float)));
     
+    // Initialize with random data (convert FP32 to FP16)
     Tensor<float> A_fp32{M, K, true};
     Tensor<float> B_fp32{K, N, true};
     
@@ -358,6 +365,7 @@
     curandGenerateUniform(gen, A_fp32.rawp, M * K);
     curandGenerateUniform(gen, B_fp32.rawp, K * N);
     
+    // Convert FP32 to FP16
     int threads = 256;
     int blocks_A = (M * K + threads - 1) / threads;
     int blocks_B = (K * N + threads - 1) / threads;
@@ -367,11 +375,13 @@
     
     CudaTimer timer;
     
+    // Warmup runs
     for (int i = 0; i < warmup_iters; i++) {
         op_mm_tensorcore_optimized(A, B, C);
     }
     CUDA_OK(cudaDeviceSynchronize());
     
+    // Benchmark runs
     timer.start();
     for (int i = 0; i < bench_iters; i++) {
         op_mm_tensorcore_optimized(A, B, C);
@@ -394,9 +404,7 @@
     return result;
 }
 
-// 3-stage pipelined TensorCore GEMM - DISABLED
-// This had a bug that made it 54% slower, so I disabled it for now
-/*
+// Phase 2 Optimization: Benchmark 3-stage pipelined TensorCore GEMM
 BenchmarkResult benchmarkTensorCore3StageGEMM(int M, int N, int K, int warmup_iters, int bench_iters) {
     // Allocate FP16 input matrices and FP32 output
     Tensor<__half> A{M, K, true};
@@ -454,16 +462,18 @@
     
     return result;
 }
-*/
-
-// Benchmark large tile TensorCore GEMM (64x64 tiles)
+
+// Phase 2 Optimization: Benchmark large tile TensorCore GEMM (64×64 tiles, 8 warps)
 BenchmarkResult benchmarkTensorCoreLargeTileGEMM(int M, int N, int K, int warmup_iters, int bench_iters) {
+    // Allocate FP16 input matrices and FP32 output
     Tensor<__half> A{M, K, true};
     Tensor<__half> B{K, N, true};
     Tensor<float> C{M, N, true};
     
+    // Initialize C to zero (important for correctness)
     CUDA_OK(cudaMemset(C.rawp, 0, M * N * sizeof(float)));
     
+    // Initialize with random data (convert FP32 to FP16)
     Tensor<float> A_fp32{M, K, true};
     Tensor<float> B_fp32{K, N, true};
     
@@ -473,6 +483,7 @@
     curandGenerateUniform(gen, A_fp32.rawp, M * K);
     curandGenerateUniform(gen, B_fp32.rawp, K * N);
     
+    // Convert FP32 to FP16
     int threads = 256;
     int blocks_A = (M * K + threads - 1) / threads;
     int blocks_B = (K * N + threads - 1) / threads;
@@ -482,11 +493,13 @@
     
     CudaTimer timer;
     
+    // Warmup runs
     for (int i = 0; i < warmup_iters; i++) {
         op_mm_tensorcore_large_tile(A, B, C);
     }
     CUDA_OK(cudaDeviceSynchronize());
     
+    // Benchmark runs
     timer.start();
     for (int i = 0; i < bench_iters; i++) {
         op_mm_tensorcore_large_tile(A, B, C);
@@ -509,9 +522,9 @@
     return result;
 }
 
-// Validate our TensorCore kernel against cuBLAS
+// Phase 2: Validate TensorCore correctness against cuBLAS
 bool validateTensorCoreCorrectness(int M, int N, int K, float tolerance = 1e-3f) {
-    std::cout << "\nValidating TensorCore Correctness" << std::endl;
+    std::cout << "\n=== Validating TensorCore Correctness ===" << std::endl;
     std::cout << "Matrix size: " << M << "x" << N << "x" << K << std::endl;
     
     // Allocate matrices
@@ -602,9 +615,9 @@
     
     bool passed = (errors == 0);
     if (passed) {
-        std::cout << "Validation PASSED (tolerance: " << tolerance << ")" << std::endl;
+        std::cout << "✓ Validation PASSED (tolerance: " << tolerance << ")" << std::endl;
     } else {
-        std::cout << "Validation FAILED (tolerance: " << tolerance << ")" << std::endl;
+        std::cout << "✗ Validation FAILED (tolerance: " << tolerance << ")" << std::endl;
     }
     
     cublasDestroy(handle);
@@ -649,18 +662,21 @@
 }
 
 int main() {
-    // Main benchmarking loop - tests different matrix sizes
+    // Phase 1.1.3: Main benchmarking harness
+    // Tests both square and rectangular matrices across different sizes
     std::cout << "GEMM Benchmark Suite" << std::endl;
-    std::cout << std::endl;
-    
-    // Print GPU info
+    std::cout << "====================" << std::endl << std::endl;
+    
+    // Print GPU info for reference
     cudaDeviceProp prop;
     cudaGetDeviceProperties(&prop, 0);
     std::cout << "GPU: " << prop.name << std::endl;
     std::cout << "Compute Capability: " << prop.major << "." << prop.minor << std::endl;
     std::cout << std::endl;
     
-    // Test configurations: square matrices and some rectangular ones
+    // Test matrix configurations:
+    // - Square matrices: powers of 2 from 128 to 8192
+    // - Rectangular matrices: common shapes in ML workloads (e.g., attention mechanisms)
     std::vector<std::tuple<int, int, int>> configs = {
         {128, 128, 128},      // Small square
         {256, 256, 256},
@@ -675,7 +691,7 @@
         {512, 2048, 512}
     };
     
-    // Warmup and benchmark iteration counts
+    // Iteration counts: warmup to stabilize GPU, then multiple benchmark runs for averaging
     int warmup_iters = 5;
     int bench_iters = 20;
     
@@ -723,7 +739,7 @@
                 std::cerr << "cuBLAS HGEMM failed: " << e.what() << std::endl;
             }
             
-            // Our TensorCore implementation
+            // Phase 2: Benchmark our TensorCore implementation
             try {
                 auto result = benchmarkTensorCoreGEMM(M, N, K, warmup_iters, bench_iters);
                 printResult(result, std::cout);
@@ -732,7 +748,7 @@
                 std::cerr << "TensorCore GEMM failed: " << e.what() << std::endl;
             }
             
-            // Optimized version (double buffering)
+            // Phase 2 Optimization: Benchmark optimized TensorCore kernel (double buffering, 8 warps)
             try {
                 auto result = benchmarkTensorCoreOptimizedGEMM(M, N, K, warmup_iters, bench_iters);
                 printResult(result, std::cout);
@@ -741,7 +757,11 @@
                 std::cerr << "Optimized TensorCore GEMM failed: " << e.what() << std::endl;
             }
             
-            // Large tile version
+            // Phase 2 Optimization: Benchmark 3-stage pipelined TensorCore kernel
+            // DISABLED: Performance bug (54% slower than baseline) - pipeline logic needs fixing
+            // Keeping code for future reference but not benchmarking
+            
+            // Phase 2 Optimization: Benchmark large tile TensorCore kernel (64×64 tiles, 4 warps with double buffering)
             try {
                 auto result = benchmarkTensorCoreLargeTileGEMM(M, N, K, warmup_iters, bench_iters);
                 printResult(result, std::cout);
@@ -756,10 +776,13 @@
     
     std::cout << "\nBenchmark completed!" << std::endl;
     
-    // Validate correctness
+    // Phase 2: Validate TensorCore correctness
     if (prop.major >= 7) {
-        std::cout << "\nValidating TensorCore Correctness" << std::endl;
+        std::cout << "\n" << std::string(80, '=') << std::endl;
+        std::cout << "VALIDATING TENSORCORE CORRECTNESS" << std::endl;
+        std::cout << std::string(80, '=') << std::endl;
         
+        // Test a few matrix sizes
         std::vector<std::tuple<int, int, int>> test_sizes = {
             {128, 128, 128},
             {512, 512, 512},
@@ -772,12 +795,14 @@
         for (const auto& size : test_sizes) {
             int M, N, K;
             std::tie(M, N, K) = size;
-            if (validateTensorCoreCorrectness(M, N, K, 1e-2f)) {
+            if (validateTensorCoreCorrectness(M, N, K, 1e-2f)) {  // 1% tolerance for FP16
                 passed++;
             }
         }
         
-        std::cout << "\nValidation Summary: " << passed << " / " << total << " tests passed" << std::endl;
+        std::cout << "\n" << std::string(80, '=') << std::endl;
+        std::cout << "VALIDATION SUMMARY: " << passed << " / " << total << " tests passed" << std::endl;
+        std::cout << std::string(80, '=') << std::endl;
     }
     return 0;
 }