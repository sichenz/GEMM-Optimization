#pragma once

<<<<<<< HEAD
// Large tile TensorCore GEMM - trying 64x64 output tiles
// Based on CUTLASS analysis, larger tiles should help performance
=======
// "Large-tile" TensorCore GEMM experiment.
// Inspired by CUTLASS threadblock tiling: we increase the N-dimension tile
// size so each block computes a 16 x 64 region of C instead of 16 x 16.
//
// Block shape: 16 x 64 output tile per threadblock
//   - 4 warps per block (blockDim = (32 threads, 4 warps))
//   - Warps arranged as 1 x 4 within the block
//   - Each warp computes one 16 x 16 tile; together they cover 16 x 64.
//
// This is still a simple 2-buffer pipeline in K, but with a "wider" tile
// in N for better amortization of loads and scheduling.
>>>>>>> c239fc65

#include "utils/check_error.cuh"
#include "utils/tensor.cuh"
#include <cuda_fp16.h>
#include <mma.h>

using namespace nvcuda;

#define WMMA_M 16
#define WMMA_N 16
#define WMMA_K 16

<<<<<<< HEAD
// ensure_tc_mm_shape_device is in op_mm_tensorcore.cuh

// Large tile kernel - 4 warps, 16x64 output per block
=======
>>>>>>> c239fc65
template <typename T>
__global__ void op_mm_tensorcore_large_tile_kernel(
    const Tensor<__half> A,
    const Tensor<__half> B,
    Tensor<T> C)
{
    const int warpId = threadIdx.y;  // 0..3
    const int laneId = threadIdx.x;  // 0..31

    const int blockRow = blockIdx.y;
    const int blockCol = blockIdx.x;
<<<<<<< HEAD
    
    // 4 warps in 1 row: 16 rows x 64 cols per block
    const int warpRowInBlock = 0;
    const int warpColInBlock = warpId;
    
    const int m = blockRow * 16 + warpRowInBlock * WMMA_M;
    const int n = blockCol * 64 + warpColInBlock * WMMA_N;
    
    // Single buffer (removed double buffering to save shared memory)
    __shared__ __half smem_a[4][WMMA_M * WMMA_K + 8];
    __shared__ __half smem_b[4][WMMA_K * WMMA_N + 8];
    
    // Fragments
    wmma::fragment<wmma::matrix_a, WMMA_M, WMMA_N, WMMA_K, __half, wmma::row_major> frag_a[2];
    wmma::fragment<wmma::matrix_b, WMMA_M, WMMA_N, WMMA_K, __half, wmma::col_major> frag_b[2];
    wmma::fragment<wmma::accumulator, WMMA_M, WMMA_N, WMMA_K, float> frag_c;
    
    wmma::fill_fragment(frag_c, 0.0f);
    
    // Main loop (no double buffering to save shared memory)
    for (int k = 0; k < A.w; k += WMMA_K)
    {
        // Load A tile
=======

    // 4 warps arranged as 1 x 4: one row, four columns
    const int warpRowInBlock = 0;
    const int warpColInBlock = warpId; // 0..3

    const int m = blockRow * 16 + warpRowInBlock * WMMA_M;
    const int n = blockCol * 64 + warpColInBlock * WMMA_N;

    const int num_tiles_k = (A.w + WMMA_K - 1) / WMMA_K;
    if (num_tiles_k == 0) {
        return;
    }

    // 2-buffer shared memory for A/B tiles
    __shared__ __half smem_a[2][4][WMMA_M * WMMA_K + 8];
    __shared__ __half smem_b[2][4][WMMA_K * WMMA_N + 8];

    wmma::fragment<wmma::matrix_a, WMMA_M, WMMA_N, WMMA_K,
                   __half, wmma::row_major> frag_a[2];
    wmma::fragment<wmma::matrix_b, WMMA_M, WMMA_N, WMMA_K,
                   __half, wmma::col_major> frag_b[2];
    wmma::fragment<wmma::accumulator, WMMA_M, WMMA_N, WMMA_K,
                   float> frag_c;

    wmma::fill_fragment(frag_c, 0.0f);

    auto load_tile_to_shared = [&] __device__ (int tile_idx, int buf) {
        int k0 = tile_idx * WMMA_K;

        // A tile
>>>>>>> c239fc65
        #pragma unroll
        for (int load_idx = laneId; load_idx < WMMA_M * WMMA_K; load_idx += 32) {
            int i = load_idx / WMMA_K;
            int j = load_idx % WMMA_K;
            int row = m + i;
<<<<<<< HEAD
            int col = k + j;
            smem_a[warpId][load_idx] = (row < A.h && col < A.w) ? 
                Index(A, row, col) : __float2half(0.0f);
=======
            int col = k0 + j;
            smem_a[buf][warpId][load_idx] =
                (row < A.h && col < A.w) ? Index(A, row, col)
                                         : __float2half(0.0f);
>>>>>>> c239fc65
        }

        // B tile (stored col-major in shared)
        #pragma unroll
        for (int load_idx = laneId; load_idx < WMMA_K * WMMA_N; load_idx += 32) {
            int j = load_idx / WMMA_K;
            int i = load_idx % WMMA_K;
            int row = k0 + i;
            int col = n + j;
<<<<<<< HEAD
            smem_b[warpId][j * WMMA_K + i] = (row < B.h && col < B.w) ? 
                Index(B, row, col) : __float2half(0.0f);
        }
        __syncthreads();
        
        wmma::load_matrix_sync(frag_a, smem_a[warpId], WMMA_K);
        wmma::load_matrix_sync(frag_b, smem_b[warpId], WMMA_K);
        
        wmma::mma_sync(frag_c, frag_a, frag_b, frag_c);
    }
    
    // Store result
=======
            smem_b[buf][warpId][j * WMMA_K + i] =
                (row < B.h && col < B.w) ? Index(B, row, col)
                                         : __float2half(0.0f);
        }
    };

    // ---------------------------------------------------------------------
    // 1) Prime: load first tile into buffer 0
    // ---------------------------------------------------------------------
    int buf_idx = 0;
    load_tile_to_shared(0, buf_idx);
    __syncthreads();

    wmma::load_matrix_sync(frag_a[buf_idx], smem_a[buf_idx][warpId], WMMA_K);
    wmma::load_matrix_sync(frag_b[buf_idx], smem_b[buf_idx][warpId], WMMA_K);
    __syncthreads();

    // ---------------------------------------------------------------------
    // 2) Main 2-buffer pipelined loop over remaining tiles
    // ---------------------------------------------------------------------
    for (int tile_idx = 1; tile_idx < num_tiles_k; ++tile_idx) {
        int next_buf = 1 - buf_idx;

        // Load next tile into the alternate buffer
        load_tile_to_shared(tile_idx, next_buf);

        // Compute with current buffer while loads are in flight
        wmma::mma_sync(frag_c, frag_a[buf_idx], frag_b[buf_idx], frag_c);

        __syncthreads();

        // Move fragments for the newly loaded tile
        wmma::load_matrix_sync(frag_a[next_buf], smem_a[next_buf][warpId], WMMA_K);
        wmma::load_matrix_sync(frag_b[next_buf], smem_b[next_buf][warpId], WMMA_K);

        __syncthreads();
        buf_idx = next_buf;
    }

    // Final compute for the last loaded tile
    wmma::mma_sync(frag_c, frag_a[buf_idx], frag_b[buf_idx], frag_c);

    // ---------------------------------------------------------------------
    // 3) Store result
    // ---------------------------------------------------------------------
>>>>>>> c239fc65
    __shared__ float smem_c[4][WMMA_M * WMMA_N + 8];

    wmma::store_matrix_sync(
        smem_c[warpId],
        frag_c,
        WMMA_N,
        wmma::mem_row_major
    );

    __syncthreads();

    for (int elem = 0; elem < 8; ++elem) {
        int elem_idx = laneId + elem * 32;
        if (elem_idx < WMMA_M * WMMA_N) {
            int i = elem_idx / WMMA_N;
            int j = elem_idx % WMMA_N;
            int row = m + i;
            int col = n + j;
            if (row < C.h && col < C.w) {
                Index(C, row, col) = static_cast<T>(smem_c[warpId][elem_idx]);
            }
        }
    }
}

<<<<<<< HEAD
=======
// Host wrapper
>>>>>>> c239fc65
template <typename T>
void op_mm_tensorcore_large_tile(
    const Tensor<__half>& A,
    const Tensor<__half>& B,
    Tensor<T>& C)
{
    ensure_tc_mm_shape_device(A, B, C);

    if (!A.on_device) {
        throw std::runtime_error("TensorCore GEMM requires device tensors");
    }
<<<<<<< HEAD
    
    dim3 blockDim(32, 4);
    dim3 gridDim((C.w + 63) / 64, (C.h + 15) / 16);
    
=======

    // 4 warps per block; each block computes a 16 x 64 tile
    dim3 blockDim(32, 4);
    dim3 gridDim(
        (C.w + 63) / 64,
        (C.h + 15) / 16
    );

>>>>>>> c239fc65
    op_mm_tensorcore_large_tile_kernel<<<gridDim, blockDim>>>(A, B, C);

    cudaError_t err = cudaGetLastError();
    if (err != cudaSuccess) {
        throw std::runtime_error(
            "Large-tile TensorCore kernel launch failed: " +
            std::string(cudaGetErrorString(err))
        );
    }

    CUDA_OK(cudaDeviceSynchronize());
}<|MERGE_RESOLUTION|>--- conflicted
+++ resolved
@@ -1,9 +1,5 @@
 #pragma once
 
-<<<<<<< HEAD
-// Large tile TensorCore GEMM - trying 64x64 output tiles
-// Based on CUTLASS analysis, larger tiles should help performance
-=======
 // "Large-tile" TensorCore GEMM experiment.
 // Inspired by CUTLASS threadblock tiling: we increase the N-dimension tile
 // size so each block computes a 16 x 64 region of C instead of 16 x 16.
@@ -15,7 +11,6 @@
 //
 // This is still a simple 2-buffer pipeline in K, but with a "wider" tile
 // in N for better amortization of loads and scheduling.
->>>>>>> c239fc65
 
 #include "utils/check_error.cuh"
 #include "utils/tensor.cuh"
@@ -28,12 +23,6 @@
 #define WMMA_N 16
 #define WMMA_K 16
 
-<<<<<<< HEAD
-// ensure_tc_mm_shape_device is in op_mm_tensorcore.cuh
-
-// Large tile kernel - 4 warps, 16x64 output per block
-=======
->>>>>>> c239fc65
 template <typename T>
 __global__ void op_mm_tensorcore_large_tile_kernel(
     const Tensor<__half> A,
@@ -45,31 +34,6 @@
 
     const int blockRow = blockIdx.y;
     const int blockCol = blockIdx.x;
-<<<<<<< HEAD
-    
-    // 4 warps in 1 row: 16 rows x 64 cols per block
-    const int warpRowInBlock = 0;
-    const int warpColInBlock = warpId;
-    
-    const int m = blockRow * 16 + warpRowInBlock * WMMA_M;
-    const int n = blockCol * 64 + warpColInBlock * WMMA_N;
-    
-    // Single buffer (removed double buffering to save shared memory)
-    __shared__ __half smem_a[4][WMMA_M * WMMA_K + 8];
-    __shared__ __half smem_b[4][WMMA_K * WMMA_N + 8];
-    
-    // Fragments
-    wmma::fragment<wmma::matrix_a, WMMA_M, WMMA_N, WMMA_K, __half, wmma::row_major> frag_a[2];
-    wmma::fragment<wmma::matrix_b, WMMA_M, WMMA_N, WMMA_K, __half, wmma::col_major> frag_b[2];
-    wmma::fragment<wmma::accumulator, WMMA_M, WMMA_N, WMMA_K, float> frag_c;
-    
-    wmma::fill_fragment(frag_c, 0.0f);
-    
-    // Main loop (no double buffering to save shared memory)
-    for (int k = 0; k < A.w; k += WMMA_K)
-    {
-        // Load A tile
-=======
 
     // 4 warps arranged as 1 x 4: one row, four columns
     const int warpRowInBlock = 0;
@@ -100,22 +64,15 @@
         int k0 = tile_idx * WMMA_K;
 
         // A tile
->>>>>>> c239fc65
         #pragma unroll
         for (int load_idx = laneId; load_idx < WMMA_M * WMMA_K; load_idx += 32) {
             int i = load_idx / WMMA_K;
             int j = load_idx % WMMA_K;
             int row = m + i;
-<<<<<<< HEAD
-            int col = k + j;
-            smem_a[warpId][load_idx] = (row < A.h && col < A.w) ? 
-                Index(A, row, col) : __float2half(0.0f);
-=======
             int col = k0 + j;
             smem_a[buf][warpId][load_idx] =
                 (row < A.h && col < A.w) ? Index(A, row, col)
                                          : __float2half(0.0f);
->>>>>>> c239fc65
         }
 
         // B tile (stored col-major in shared)
@@ -125,20 +82,6 @@
             int i = load_idx % WMMA_K;
             int row = k0 + i;
             int col = n + j;
-<<<<<<< HEAD
-            smem_b[warpId][j * WMMA_K + i] = (row < B.h && col < B.w) ? 
-                Index(B, row, col) : __float2half(0.0f);
-        }
-        __syncthreads();
-        
-        wmma::load_matrix_sync(frag_a, smem_a[warpId], WMMA_K);
-        wmma::load_matrix_sync(frag_b, smem_b[warpId], WMMA_K);
-        
-        wmma::mma_sync(frag_c, frag_a, frag_b, frag_c);
-    }
-    
-    // Store result
-=======
             smem_b[buf][warpId][j * WMMA_K + i] =
                 (row < B.h && col < B.w) ? Index(B, row, col)
                                          : __float2half(0.0f);
@@ -184,7 +127,6 @@
     // ---------------------------------------------------------------------
     // 3) Store result
     // ---------------------------------------------------------------------
->>>>>>> c239fc65
     __shared__ float smem_c[4][WMMA_M * WMMA_N + 8];
 
     wmma::store_matrix_sync(
@@ -210,10 +152,7 @@
     }
 }
 
-<<<<<<< HEAD
-=======
 // Host wrapper
->>>>>>> c239fc65
 template <typename T>
 void op_mm_tensorcore_large_tile(
     const Tensor<__half>& A,
@@ -225,12 +164,6 @@
     if (!A.on_device) {
         throw std::runtime_error("TensorCore GEMM requires device tensors");
     }
-<<<<<<< HEAD
-    
-    dim3 blockDim(32, 4);
-    dim3 gridDim((C.w + 63) / 64, (C.h + 15) / 16);
-    
-=======
 
     // 4 warps per block; each block computes a 16 x 64 tile
     dim3 blockDim(32, 4);
@@ -239,7 +172,6 @@
         (C.h + 15) / 16
     );
 
->>>>>>> c239fc65
     op_mm_tensorcore_large_tile_kernel<<<gridDim, blockDim>>>(A, B, C);
 
     cudaError_t err = cudaGetLastError();
