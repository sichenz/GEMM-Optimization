--- conflicted
+++ resolved
@@ -1,14 +1,9 @@
 #pragma once
 
-<<<<<<< HEAD
-// Optimized TensorCore GEMM with double buffering
-// Tries to overlap loading next tile with computing current tile
-=======
 // Optimizations:
 // 1. Keep 4 warps (proven to work) but add double buffering
 // 2. Software pipelining: double buffering to overlap load/compute
 // 3. Better memory access: coalesced loads
->>>>>>> c239fc65
 
 #include "utils/check_error.cuh"
 #include "utils/tensor.cuh"
@@ -22,10 +17,12 @@
 #define WMMA_N 16
 #define WMMA_K 16
 
-// ensure_tc_mm_shape_device is in op_mm_tensorcore.cuh
+// Note: ensure_tc_mm_shape_device is defined in op_mm_tensorcore.cuh
+// Include it if needed, or rely on it being included before this file
 
-// Double buffered TensorCore kernel
-// 4 warps per block, 32x32 output per block
+// Optimized TensorCore GEMM Kernel with double buffering
+// Uses 4 warps per block (128 threads) for 32×32 output tiles
+// Double buffering overlaps loading next tile with computing current tile
 template <typename T>
 __global__ void op_mm_tensorcore_optimized_kernel(
     const Tensor<__half> A,
@@ -45,19 +42,6 @@
     const int m = blockRow * 32 + warpRowInBlock * WMMA_M;
     const int n = blockCol * 32 + warpColInBlock * WMMA_N;
     
-<<<<<<< HEAD
-    // Double buffered shared memory
-    __shared__ __half smem_a[2][4][WMMA_M * WMMA_K + 8];
-    __shared__ __half smem_b[2][4][WMMA_K * WMMA_N + 8];
-    
-    wmma::fragment<wmma::matrix_a, WMMA_M, WMMA_N, WMMA_K, __half, wmma::row_major> frag_a[2];
-    wmma::fragment<wmma::matrix_b, WMMA_M, WMMA_N, WMMA_K, __half, wmma::col_major> frag_b[2];
-    wmma::fragment<wmma::accumulator, WMMA_M, WMMA_N, WMMA_K, float> frag_c;
-    
-    wmma::fill_fragment(frag_c, 0.0f);
-    
-    // Load first tile
-=======
     // Double buffered shared memory for pipelining
     // Buffer 0 and Buffer 1 alternate: load into one while computing from the other
     __shared__ __half smem_a[2][4][WMMA_M * WMMA_K + 8];  // 2 buffers, 4 warps
@@ -73,7 +57,6 @@
     
     wmma::fill_fragment(frag_c, 0.0f);
     
->>>>>>> c239fc65
     int k = 0;
     int buf_idx = 0;
     
@@ -104,25 +87,18 @@
     
     __syncthreads();
     
+    // Load first fragments
     if (k < A.w) {
         wmma::load_matrix_sync(frag_a[buf_idx], smem_a[buf_idx][warpId], WMMA_K);
         wmma::load_matrix_sync(frag_b[buf_idx], smem_b[buf_idx][warpId], WMMA_K);
     }
     
-<<<<<<< HEAD
-    // Main loop with double buffering
-    for (k = WMMA_K; k < A.w; k += WMMA_K) {
-        int next_buf = 1 - buf_idx;
-        
-        // Load next tile
-=======
     // Main loop with software pipelining (double buffering)
     // Pipeline: Load tile k+WMMA_K while computing tile k
     for (k = WMMA_K; k < A.w; k += WMMA_K) {
         int next_buf = 1 - buf_idx;
         
         // Stage 1: Load next tile into next buffer
->>>>>>> c239fc65
         #pragma unroll
         for (int load_idx = laneId; load_idx < WMMA_M * WMMA_K; load_idx += 32) {
             int i = load_idx / WMMA_K;
@@ -143,14 +119,6 @@
                 (row < B.h && col < B.w) ? Index(B, row, col) : __float2half(0.0f);
         }
         
-<<<<<<< HEAD
-        // Compute with current buffer (overlaps with loads above)
-        wmma::mma_sync(frag_c, frag_a[buf_idx], frag_b[buf_idx], frag_c);
-        
-        __syncthreads();
-        
-        // Load fragments from next buffer
-=======
         // Stage 2: Compute with current buffer
         wmma::mma_sync(frag_c, frag_a[buf_idx], frag_b[buf_idx], frag_c);
         
@@ -158,18 +126,13 @@
         __syncthreads();
         
         // Load fragments for next iteration
->>>>>>> c239fc65
         wmma::load_matrix_sync(frag_a[next_buf], smem_a[next_buf][warpId], WMMA_K);
         wmma::load_matrix_sync(frag_b[next_buf], smem_b[next_buf][warpId], WMMA_K);
         
         buf_idx = next_buf;
     }
     
-<<<<<<< HEAD
-    // Final computation
-=======
     // Final compute with last loaded tile
->>>>>>> c239fc65
     if (A.w > 0) {
         wmma::mma_sync(frag_c, frag_a[buf_idx], frag_b[buf_idx], frag_c);
     }
@@ -194,6 +157,7 @@
     }
 }
 
+// Optimized TensorCore GEMM function
 template <typename T>
 void op_mm_tensorcore_optimized(const Tensor<__half>& A,
                                 const Tensor<__half>& B,
@@ -205,17 +169,12 @@
         throw std::runtime_error("TensorCore GEMM requires device tensors");
     }
     
-<<<<<<< HEAD
-    dim3 blockDim(32, 4);
-    dim3 gridDim((C.w + 31) / 32, (C.h + 31) / 32);
-=======
     // Launch configuration: 4 warps per block (128 threads) - same as baseline
     dim3 blockDim(32, 4);  // 32 threads per warp, 4 warps per block
     
     // Grid dimension: each block handles 32 rows × 32 cols
     dim3 gridDim((C.w + 31) / 32,
                  (C.h + 31) / 32);
->>>>>>> c239fc65
     
     op_mm_tensorcore_optimized_kernel<<<gridDim, blockDim>>>(A, B, C);
     
